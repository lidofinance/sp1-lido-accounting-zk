--- conflicted
+++ resolved
@@ -449,11 +449,7 @@
                 slot: BeaconChainSlot(7643456),
                 merkle_root: hex!("5d22a84a06f79d4b9f4d94769190a9f5afb077607f5084b781c1d996c4bd3c16"),
             },
-<<<<<<< HEAD
-            owner: hex!("3e40d73eb977dc6a537af587d48316fee66e9c8c"),
-=======
-            admin: hex!("0000000000000000000000000000000000000000"),
->>>>>>> ef045f41
+            admin: hex!("3e40d73eb977dc6a537af587d48316fee66e9c8c"),
         }
     }
 
